--- conflicted
+++ resolved
@@ -1073,7 +1073,6 @@
             maxWidth,
             completionMode,
           );
-<<<<<<< HEAD
         } else {
           const singularMatchExact =
             completionName === "singular" || completionName === "both"
@@ -1102,27 +1101,9 @@
               availableShells,
               colors,
               maxWidth,
+              completionMode,
             );
           }
-=======
-        } else if (arg === "--completion" && i + 1 < args.length) {
-          const shell = args[i + 1];
-          const completionArgs = args.slice(i + 2);
-          return handleCompletion(
-            [shell, ...completionArgs],
-            programName,
-            parser,
-            completionParsers.completionCommand,
-            stdout,
-            stderr,
-            onCompletion,
-            onError,
-            availableShells,
-            colors,
-            maxWidth,
-            completionMode,
-          );
->>>>>>> 14d717ea
         }
       }
     }
