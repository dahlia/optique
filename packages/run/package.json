{
  "name": "@optique/run",
<<<<<<< HEAD
  "version": "0.6.2",
=======
  "version": "0.5.3",
>>>>>>> b31a464b
  "description": "Type-safe combinatorial command-line interface parser",
  "keywords": [
    "CLI",
    "command-line",
    "commandline",
    "parser",
    "getopt",
    "optparse"
  ],
  "license": "MIT",
  "author": {
    "name": "Hong Minhee",
    "email": "hong@minhee.org",
    "url": "https://hongminhee.org/"
  },
  "homepage": "https://optique.dev/",
  "repository": {
    "type": "git",
    "url": "git+https://github.com/dahlia/optique.git",
    "directory": "packages/run/"
  },
  "bugs": {
    "url": "https://github.com/dahlia/optique/issues"
  },
  "funding": [
    "https://github.com/sponsors/dahlia"
  ],
  "engines": {
    "node": ">=20.0.0",
    "bun": ">=1.2.0",
    "deno": ">=2.3.0"
  },
  "files": [
    "dist/",
    "package.json",
    "README.md"
  ],
  "type": "module",
  "module": "./dist/index.js",
  "main": "./dist/index.cjs",
  "types": "./dist/index.d.ts",
  "exports": {
    ".": {
      "types": {
        "import": "./dist/index.d.ts",
        "require": "./dist/index.d.cts"
      },
      "import": "./dist/index.js",
      "require": "./dist/index.cjs"
    },
    "./run": {
      "types": {
        "import": "./dist/run.d.ts",
        "require": "./dist/run.d.cts"
      },
      "import": "./dist/run.js",
      "require": "./dist/run.cjs"
    },
    "./valueparser": {
      "types": {
        "import": "./dist/valueparser.d.ts",
        "require": "./dist/valueparser.d.cts"
      },
      "import": "./dist/valueparser.js",
      "require": "./dist/valueparser.cjs"
    }
  },
  "sideEffects": false,
  "dependencies": {
    "@optique/core": "workspace:*"
  },
  "devDependencies": {
    "@types/node": "catalog:",
    "tsdown": "catalog:",
    "typescript": "catalog:"
  },
  "scripts": {
    "build": "tsdown",
    "prepack": "tsdown",
    "prepublish": "tsdown",
    "test": "tsdown && node --experimental-transform-types --test",
    "test:bun": "tsdown && bun test",
    "test:deno": "deno test",
    "test-all": "tsdown && node --experimental-transform-types --test && bun test && deno test"
  }
}<|MERGE_RESOLUTION|>--- conflicted
+++ resolved
@@ -1,10 +1,6 @@
 {
   "name": "@optique/run",
-<<<<<<< HEAD
   "version": "0.6.2",
-=======
-  "version": "0.5.3",
->>>>>>> b31a464b
   "description": "Type-safe combinatorial command-line interface parser",
   "keywords": [
     "CLI",
